[build]
<<<<<<< HEAD
base = "client"
publish = "dist"
command = "npm install && npm run build"

[[redirects]]
from = "/*"
to = "/index.html"
status = 200
=======
publish = "dist"
command = "npm run build"
ignore = "false"
>>>>>>> dae6bf84
<|MERGE_RESOLUTION|>--- conflicted
+++ resolved
@@ -1,15 +1,4 @@
 [build]
-<<<<<<< HEAD
-base = "client"
-publish = "dist"
-command = "npm install && npm run build"
-
-[[redirects]]
-from = "/*"
-to = "/index.html"
-status = 200
-=======
 publish = "dist"
 command = "npm run build"
-ignore = "false"
->>>>>>> dae6bf84
+ignore = "false"