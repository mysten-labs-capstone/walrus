--- conflicted
+++ resolved
@@ -75,13 +75,9 @@
     "@types/react-dom": "^19.2.2",
     "@types/react-router-dom": "^5.3.3",
     "@vitejs/plugin-react": "^5.0.4",
-<<<<<<< HEAD
-    "jsdom": "^27.2.0",
-=======
     "autoprefixer": "^10.4.21",
     "postcss": "^8.5.6",
     "tailwindcss": "^3.4.18",
->>>>>>> a7fc0412
     "ts-node": "^10.9.2",
     "tsx": "^4.20.6",
     "typescript": "^5.9.3",
