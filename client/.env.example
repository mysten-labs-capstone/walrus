--- conflicted
+++ resolved
@@ -1,25 +1,19 @@
-<<<<<<< HEAD
-# Sui Network Configuration
+# --- Sui Network Configuration ---
 SUI_PRIVATE_KEY=your_sui_private_key_here
 NETWORK=testnet
 
-# Walrus Storage Provider (optional)
+# --- For React web-app (Vite) ---
+VITE_SUI_PRIVATE_KEY=your_sui_private_key_here
+VITE_NETWORK=testnet
+
+# --- Walrus Storage Provider (optional) ---
 # If not set, payments will go to your own address
 WALRUS_STORAGE_PROVIDER=0x...
 
-# Payment Configuration
+# --- Payment Configuration ---
 DEFAULT_PAYMENT_CURRENCY=SUI
 DEFAULT_STORAGE_EPOCHS=3
 
-# WAL Token Contract (testnet)
+# --- WAL Token Contract (testnet) ---
 # Update this if the contract address changes
-WAL_PACKAGE_ID=0x0b7a2d3e0c2f8b5e8a9c1f3d6e8b2a4c7e9f1b3d5e7a9c2e4f6b8d0a2c4e6f8
-=======
-# For Walrus CLI script (npx tsx)
-SUI_PRIVATE_KEY=your_sui_private_key_here
-NETWORK=testnet
-
-# For React web-app!
-VITE_SUI_PRIVATE_KEY=your_sui_private_key_here
-VITE_NETWORK=testnet
->>>>>>> 7f88d77a
+WAL_PACKAGE_ID=0x0b7a2d3e0c2f8b5e8a9c1f3d6e8b2a4c7e9f1b3d5e7a9c2e4f6b8d0a2c4e6f8