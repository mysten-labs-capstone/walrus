import { useCallback, useEffect, useState, type FormEvent } from 'react';
import { Pencil, LogOut } from 'lucide-react';
import { useAuth } from '../auth/AuthContext';
import { normalizePrivateKey, isValidPrivateKey, maskPrivateKey } from '../auth/privateKey';
import { useNavigate } from 'react-router-dom'; // ✅ ADD
import { authService } from '../services/authService'; // ✅ ADD

export default function SessionSigner() {
	const { privateKey, setPrivateKey, clearPrivateKey } = useAuth();
	const navigate = useNavigate(); // ✅ ADD

	const [editing, setEditing] = useState<boolean>(() => !privateKey);
	const [draft, setDraft] = useState<string>(privateKey);
	const [error, setError] = useState<string | null>(null);

	useEffect(() => {
		setDraft(privateKey);
		setError(null);
		setEditing(false);
	}, [privateKey]);

	const onSubmit = useCallback(
		(e: FormEvent) => {
			e.preventDefault();
			const norm = normalizePrivateKey(draft);
			if (!norm) return setError('Private key is required.');
			if (!isValidPrivateKey(norm)) return setError('Expected a 32-byte hex private key (0x...).');
			setError(null);
			setPrivateKey(norm);
			setEditing(false);
		},
		[draft, setPrivateKey]
	);

	// ✅ ADD: Logout handler
	const handleLogout = () => {
		clearPrivateKey(); // Clear encryption key
		authService.logout(); // Clear username/password auth
		navigate('/'); // Redirect to landing
	};

	return (
<<<<<<< HEAD
		<div className="relative">
=======
		<section className="space-y-4 rounded-2xl bg-white p-6 shadow-lg">
			<header className="flex items-center gap-3">
				<div>
					<h2 className="text-lg font-semibold text-gray-800">Session signer</h2>
					<p className="text-xs text-gray-500">Private key for file encryption (optional)</p>
				</div>
			</header>

>>>>>>> b7ea7ae9
			{editing ? (
				<form onSubmit={onSubmit} className="flex items-center gap-2">
					<input
						type="password"
						value={draft}
						onChange={(e) => {
							setDraft(e.target.value);
							setError(null);
						}}
						placeholder="0x..."
						className="w-48 rounded-lg border border-gray-300 px-3 py-1.5 text-xs focus:border-cyan-500 focus:outline-none focus:ring-2 focus:ring-cyan-500/20"
						autoComplete="off"
						spellCheck={false}
					/>
					<button type="submit" className="rounded-lg bg-gradient-to-r from-cyan-600 to-blue-600 px-3 py-1.5 text-xs font-medium text-white hover:from-cyan-700 hover:to-blue-700">
						Save
					</button>
					<button
						type="button"
						onClick={() => {
							setDraft(privateKey);
							setError(null);
							setEditing(false);
						}}
						className="rounded-lg border border-gray-300 px-3 py-1.5 text-xs font-medium text-gray-600 hover:bg-gray-50"
					>
						Cancel
					</button>
					{error && <p className="absolute top-full mt-1 text-xs text-red-600 whitespace-nowrap">{error}</p>}
				</form>
			) : (
<<<<<<< HEAD
				<div className="flex items-center gap-2">
					<div className="text-right">
						<p className="text-xs font-medium text-gray-700 dark:text-gray-300">Active key:</p>
						<p className="font-mono text-xs text-gray-500 dark:text-gray-400">{maskPrivateKey(privateKey)}</p>
=======
				<div className="flex flex-col gap-4 sm:flex-row sm:items-center sm:justify-between">
					<div>
						{privateKey ? (
							<>
								<p className="text-sm font-semibold text-gray-800">Active key:</p>
								<p className="font-mono text-xs text-gray-500">{maskPrivateKey(privateKey)}</p>
							</>
						) : (
							<p className="text-sm text-gray-600">No encryption key set (files will not be encrypted)</p>
						)}
					</div>
					<div className="flex flex-wrap gap-3">
						<button
							onClick={() => {
								setEditing(true);
								setDraft(privateKey);
								setError(null);
							}}
							className="flex items-center gap-2 rounded-lg border border-indigo-100 bg-indigo-50 px-4 py-2 text-sm font-medium text-indigo-600 hover:bg-indigo-100"
						>
							<Pencil className="h-4 w-4" /> {privateKey ? 'Change key' : 'Set key'}
						</button>
						

						<button
							onClick={handleLogout}
							className="flex items-center gap-2 rounded-lg border border-red-100 bg-red-50 px-4 py-2 text-sm font-medium text-red-600 hover:bg-red-100"
						>
							<LogOut className="h-4 w-4" /> Logout
						</button>
>>>>>>> b7ea7ae9
					</div>
					<button
						onClick={() => {
							setEditing(true);
							setDraft(privateKey);
							setError(null);
						}}
						className="flex items-center gap-1 rounded-lg border border-cyan-200 bg-cyan-50 px-3 py-1.5 text-xs font-medium text-cyan-700 hover:bg-cyan-100 dark:border-cyan-800 dark:bg-cyan-900/30 dark:text-cyan-400"
					>
						<Pencil className="h-3 w-3" /> Change key
					</button>
					<button
						onClick={() => {
							setEditing(false);
							setDraft('');
							setError(null);
							clearPrivateKey();
						}}
						className="flex items-center gap-1 rounded-lg border border-red-200 bg-red-50 px-3 py-1.5 text-xs font-medium text-red-700 hover:bg-red-100 dark:border-red-800 dark:bg-red-900/30 dark:text-red-400"
					>
						<LogOut className="h-3 w-3" /> Sign out
					</button>
				</div>
			)}
		</div>
	);
}<|MERGE_RESOLUTION|>--- conflicted
+++ resolved
@@ -40,9 +40,6 @@
 	};
 
 	return (
-<<<<<<< HEAD
-		<div className="relative">
-=======
 		<section className="space-y-4 rounded-2xl bg-white p-6 shadow-lg">
 			<header className="flex items-center gap-3">
 				<div>
@@ -51,7 +48,6 @@
 				</div>
 			</header>
 
->>>>>>> b7ea7ae9
 			{editing ? (
 				<form onSubmit={onSubmit} className="flex items-center gap-2">
 					<input
@@ -83,12 +79,6 @@
 					{error && <p className="absolute top-full mt-1 text-xs text-red-600 whitespace-nowrap">{error}</p>}
 				</form>
 			) : (
-<<<<<<< HEAD
-				<div className="flex items-center gap-2">
-					<div className="text-right">
-						<p className="text-xs font-medium text-gray-700 dark:text-gray-300">Active key:</p>
-						<p className="font-mono text-xs text-gray-500 dark:text-gray-400">{maskPrivateKey(privateKey)}</p>
-=======
 				<div className="flex flex-col gap-4 sm:flex-row sm:items-center sm:justify-between">
 					<div>
 						{privateKey ? (
@@ -111,7 +101,6 @@
 						>
 							<Pencil className="h-4 w-4" /> {privateKey ? 'Change key' : 'Set key'}
 						</button>
-						
 
 						<button
 							onClick={handleLogout}
@@ -119,31 +108,9 @@
 						>
 							<LogOut className="h-4 w-4" /> Logout
 						</button>
->>>>>>> b7ea7ae9
 					</div>
-					<button
-						onClick={() => {
-							setEditing(true);
-							setDraft(privateKey);
-							setError(null);
-						}}
-						className="flex items-center gap-1 rounded-lg border border-cyan-200 bg-cyan-50 px-3 py-1.5 text-xs font-medium text-cyan-700 hover:bg-cyan-100 dark:border-cyan-800 dark:bg-cyan-900/30 dark:text-cyan-400"
-					>
-						<Pencil className="h-3 w-3" /> Change key
-					</button>
-					<button
-						onClick={() => {
-							setEditing(false);
-							setDraft('');
-							setError(null);
-							clearPrivateKey();
-						}}
-						className="flex items-center gap-1 rounded-lg border border-red-200 bg-red-50 px-3 py-1.5 text-xs font-medium text-red-700 hover:bg-red-100 dark:border-red-800 dark:bg-red-900/30 dark:text-red-400"
-					>
-						<LogOut className="h-3 w-3" /> Sign out
-					</button>
 				</div>
 			)}
-		</div>
+		</section>
 	);
 }