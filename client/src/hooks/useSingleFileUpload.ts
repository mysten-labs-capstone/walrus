import { useCallback, useState } from "react";
import { verifyFile, uploadBlob } from "../services/walrusApi";
import { encryptToBlob } from "../services/crypto";
import { authService } from "../services/authService";

export type UploadState = {
  file: File | null;
  progress: number;
  status: "idle" | "verifying" | "encrypting" | "uploading" | "done" | "error";
  error?: string;
};

export function useSingleFileUpload(
  onUploaded?: (file: { blobId: string; file: File; encrypted: boolean }) => void
) {
  const [state, setState] = useState<UploadState>({
    file: null,
    progress: 0,
    status: "idle",
  });

  const reset = useCallback(() => {
    setState({ file: null, progress: 0, status: "idle" });
  }, []);

  const startUpload = useCallback(
    async (file: File, privateKey: string, encrypt: boolean) => {
      console.log("[useSingleFileUpload] Starting upload:", {
        fileName: file.name,
        fileSize: file.size,
        encrypt,
        hasPrivateKey: !!privateKey,
      });
      
      setState({ file, progress: 0, status: "verifying" });

      try {
<<<<<<< HEAD
  // Server validation (optional but good to keep)
  const validation = await verifyFile(file, privateKey);
=======
        // Server validation (optional but good to keep)
        console.log("[useSingleFileUpload] Verifying file...");
        const validation = await verifyFile(file, privateKey);
        console.log("[useSingleFileUpload] Verification result:", validation);
        
>>>>>>> a7fc0412
        if (!validation.isValid) {
          throw new Error(validation.errors?.join(", ") || "Validation failed");
        }

        let blobToUpload: Blob = file;
        let encrypted = false;

        if (encrypt) {
          console.log("[useSingleFileUpload] Encrypting file...");
          setState((s) => ({ ...s, status: "encrypting" }));
          blobToUpload = await encryptToBlob(file, privateKey);
          encrypted = true;
          console.log("[useSingleFileUpload] Encryption complete");
        }

        console.log("[useSingleFileUpload] Uploading to Walrus...");
        setState((s) => ({ ...s, status: "uploading", progress: 0 }));

        const user = authService.getCurrentUser();
        const resp = await uploadBlob(
          blobToUpload,
          privateKey,
          (pct) => setState((s) => ({ ...s, progress: pct })),
          undefined, // signal
          user?.id, // userId
          false, // encryptOnServer - false since we encrypt client-side
          file.name // original filename
        );

        console.log("[useSingleFileUpload] Upload response:", resp);

        if (!resp.blobId) throw new Error("No blobId returned");

        setState((s) => ({ ...s, status: "done", progress: 100 }));
        onUploaded?.({ blobId: resp.blobId, file, encrypted });
      } catch (err: any) {
<<<<<<< HEAD
        // On any failure (validation, encryption, or upload) clear the
        // transient `file` state so the UI can show a standalone error
        // message. This also makes tests deterministic since some mocks
        // exercise early validation failures.
=======
        console.error("[useSingleFileUpload] Upload error:", err);
>>>>>>> a7fc0412
        setState((s) => ({
          ...s,
          file: null,
          status: "error",
          error: err?.message || String(err),
        }));
      }
    },
    [onUploaded]
  );

  return { state, startUpload, reset };
}<|MERGE_RESOLUTION|>--- conflicted
+++ resolved
@@ -35,16 +35,11 @@
       setState({ file, progress: 0, status: "verifying" });
 
       try {
-<<<<<<< HEAD
-  // Server validation (optional but good to keep)
-  const validation = await verifyFile(file, privateKey);
-=======
         // Server validation (optional but good to keep)
         console.log("[useSingleFileUpload] Verifying file...");
         const validation = await verifyFile(file, privateKey);
         console.log("[useSingleFileUpload] Verification result:", validation);
         
->>>>>>> a7fc0412
         if (!validation.isValid) {
           throw new Error(validation.errors?.join(", ") || "Validation failed");
         }
@@ -81,14 +76,7 @@
         setState((s) => ({ ...s, status: "done", progress: 100 }));
         onUploaded?.({ blobId: resp.blobId, file, encrypted });
       } catch (err: any) {
-<<<<<<< HEAD
-        // On any failure (validation, encryption, or upload) clear the
-        // transient `file` state so the UI can show a standalone error
-        // message. This also makes tests deterministic since some mocks
-        // exercise early validation failures.
-=======
         console.error("[useSingleFileUpload] Upload error:", err);
->>>>>>> a7fc0412
         setState((s) => ({
           ...s,
           file: null,
