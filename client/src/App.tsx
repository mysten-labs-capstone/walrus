--- conflicted
+++ resolved
@@ -5,50 +5,19 @@
 import RecentUploads from "./components/RecentUploads";
 import DownloadSection from "./components/DownloadSection";
 import UploadQueuePanel from "./components/UploadQueuePanel";
-<<<<<<< HEAD
-import MetricsTable from "./components/MetricsTable";
 import { getServerOrigin } from './config/api';
 import { getCachedFiles, addCachedFile, CachedFile } from './lib/fileCache';
 import { Upload, Download, History, Waves } from 'lucide-react';
 import { Tabs, TabsContent, TabsList, TabsTrigger } from './components/ui/tabs';
-=======
-import { getServerOrigin } from "./config/api";
 import { authService } from "./services/authService";
->>>>>>> b7ea7ae9
 
 console.log("[Client] Resolved API Base:", getServerOrigin());
 
 type PageView = 'upload' | 'downloads' | 'history';
 
 export default function App() {
-<<<<<<< HEAD
   const { isAuthenticated } = useAuth();
-  const [currentPage, setCurrentPage] = useState<PageView>('upload');
-  const [uploadedFiles, setUploadedFiles] = useState<CachedFile[]>([]);
-
-  // Load cached files on mount
-  useEffect(() => {
-    const cached = getCachedFiles();
-    setUploadedFiles(cached);
-  }, []);
-
-  const handleFileUploaded = (file: { blobId: string; file: File; encrypted: boolean }) => {
-    const cachedFile: CachedFile = {
-      blobId: file.blobId,
-      name: file.file.name,
-      size: file.file.size,
-      type: file.file.type,
-      encrypted: file.encrypted,
-      uploadedAt: new Date().toISOString(),
-    };
-    addCachedFile(cachedFile);
-    setUploadedFiles((prev) => [cachedFile, ...prev]);
-  };
-=======
-  const { isAuthenticated } = useAuth(); 
   const [uploadedFiles, setUploadedFiles] = useState<UploadedFile[]>([]);
-  const user = authService.getCurrentUser();
->>>>>>> b7ea7ae9
 
   useEffect(() => {
     const handleLazyUpload = (e: CustomEvent) => {
@@ -61,96 +30,22 @@
   }, []);
 
   return (
-<<<<<<< HEAD
-    <div className="min-h-screen bg-gradient-to-br from-cyan-50 via-blue-50 to-indigo-100 dark:from-slate-950 dark:via-slate-900 dark:to-slate-800">
-      {/* Header */}
-      <header className="border-b border-blue-200/50 bg-white/80 backdrop-blur-lg dark:border-slate-700 dark:bg-slate-900/80">
-        <div className="mx-auto max-w-7xl px-4 sm:px-6 lg:px-8">
-          <div className="flex h-16 items-center justify-between gap-4">
-            <div className="flex items-center gap-3 flex-shrink-0">
-              <div className="flex h-10 w-10 items-center justify-center rounded-lg bg-gradient-to-br from-cyan-500 to-blue-600 shadow-lg">
-                <Waves className="h-6 w-6 text-white" />
-              </div>
-              <div className="hidden sm:block">
-                <h1 className="text-xl font-bold bg-gradient-to-r from-cyan-600 to-blue-600 bg-clip-text text-transparent dark:from-cyan-400 dark:to-blue-400">
-                  Walrus Storage
-                </h1>
-                <p className="text-xs text-muted-foreground">Decentralized File Storage</p>
-              </div>
-            </div>
-            <div className="flex-shrink-0">
-              <SessionSigner />
-            </div>
-          </div>
-        </div>
-      </header>
-
-      {/* Main Content */}
-      <main className="mx-auto max-w-7xl px-4 py-8 sm:px-6 lg:px-8">
-        <Tabs value={currentPage} onValueChange={(v) => setCurrentPage(v as PageView)} className="w-full">
-          <TabsList className="grid w-full max-w-md mx-auto grid-cols-3 mb-8">
-            <TabsTrigger value="upload" className="flex items-center gap-2">
-              <Upload className="h-4 w-4" />
-              Upload
-            </TabsTrigger>
-            <TabsTrigger value="downloads" className="flex items-center gap-2">
-              <Download className="h-4 w-4" />
-              Download
-            </TabsTrigger>
-            <TabsTrigger value="history" className="flex items-center gap-2">
-              <History className="h-4 w-4" />
-              History
-            </TabsTrigger>
-          </TabsList>
-
-          <TabsContent value="upload" className="space-y-6 animate-fade-in">
-            <UploadSection onUploaded={handleFileUploaded} />
-            <UploadQueuePanel />
-            <MetricsTable />
-          </TabsContent>
-
-          <TabsContent value="downloads" className="space-y-6 animate-fade-in">
-            <DownloadSection />
-          </TabsContent>
-
-          <TabsContent value="history" className="space-y-6 animate-fade-in">
-            <RecentUploads items={uploadedFiles} />
-          </TabsContent>
-        </Tabs>
-      </main>
-
-      {/* Footer */}
-      <footer className="mt-16 border-t border-blue-200/50 bg-white/50 backdrop-blur-sm dark:border-slate-700 dark:bg-slate-900/50">
-        <div className="mx-auto max-w-7xl px-4 py-6 sm:px-6 lg:px-8">
-          <p className="text-center text-sm text-muted-foreground">
-            Powered by Walrus & Sui • Secure Decentralized Storage
-          </p>
-        </div>
-      </footer>
-=======
     <div className="min-h-screen bg-gradient-to-br from-blue-50 to-indigo-100 p-4">
       <div className="mx-auto flex max-w-4xl flex-col gap-6">
-
+        {/* Header */}
         <header className="flex flex-col gap-4 rounded-2xl bg-white p-6 shadow-lg">
           <div className="flex items-center gap-3">
             <h1 className="text-2xl font-bold text-gray-800">Walrus Storage</h1>
-            {user && (
-              <span className="ml-auto text-sm text-gray-600">
-                Logged in as <strong>{user.username}</strong>
-              </span>
-            )}
           </div>
           <p className="text-sm text-gray-600">
             Secure, decentralized file storage powered by Walrus.
           </p>
-          {!isAuthenticated && (
-            <p className="text-xs text-amber-600">
-              ⚠️ Enter a private key in "Session signer" below to enable file encryption
-            </p>
-          )}
         </header>
 
+        {/* Logout + Key Info */}
         <SessionSigner />
+
+        {/* Upload Section */}
         <UploadSection
           onUploaded={(f) =>
             setUploadedFiles((prev) => [
@@ -165,11 +60,17 @@
             ])
           }
         />
+
+        {/* Lazy Upload Queue */}
         <UploadQueuePanel />
+
+        {/* Recent Uploads */}
         <RecentUploads items={uploadedFiles} />
+
+        {/* Download Section */}
         <DownloadSection />
+
       </div>
->>>>>>> b7ea7ae9
     </div>
   );
 }